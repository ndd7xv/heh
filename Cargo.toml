[package]
name = "heh"
version = "0.6.1"
edition = "2021"
description = "A cross-platform terminal UI used for modifying file data in hex or ASCII."
readme = "README.md"
repository = "https://github.com/ndd7xv/heh"
license = "MIT"
categories = ["command-line-utilities", "text-editors"]

# See more keys and their definitions at https://doc.rust-lang.org/cargo/reference/manifest.html

[dependencies]
ratatui = "0.28.1"
clap = { version = "4.5.15", features = ["derive"] }
<<<<<<< HEAD
arboard = { version = "3.4.0", default-features = false }
memmap2 = "0.9.5"
=======
arboard = { version = "3.4.1", default-features = false }
memmap2 = "0.9.4"
>>>>>>> 3ad5c6f5
crossbeam = "0.8.4"
hex = "0.4.3"

[profile.dev]
opt-level = 1 # Default would excessively lag

# cargo +nightly build -Z build-std=std,panic_abort -Z build-std-features=panic_immediate_abort --target x86_64-unknown-linux-gnu --release
[profile.release]
strip = true
lto = true
codegen-units = 1
panic = "abort"<|MERGE_RESOLUTION|>--- conflicted
+++ resolved
@@ -13,13 +13,8 @@
 [dependencies]
 ratatui = "0.28.1"
 clap = { version = "4.5.15", features = ["derive"] }
-<<<<<<< HEAD
-arboard = { version = "3.4.0", default-features = false }
+arboard = { version = "3.4.1", default-features = false }
 memmap2 = "0.9.5"
-=======
-arboard = { version = "3.4.1", default-features = false }
-memmap2 = "0.9.4"
->>>>>>> 3ad5c6f5
 crossbeam = "0.8.4"
 hex = "0.4.3"
 
