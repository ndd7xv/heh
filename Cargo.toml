[package]
name = "heh"
version = "0.6.1"
edition = "2021"
description = "A cross-platform terminal UI used for modifying file data in hex or ASCII."
readme = "README.md"
repository = "https://github.com/ndd7xv/heh"
license = "MIT"
categories = ["command-line-utilities", "text-editors"]

# See more keys and their definitions at https://doc.rust-lang.org/cargo/reference/manifest.html

[dependencies]
<<<<<<< HEAD
ratatui = "0.28.1"
clap = { version = "4.5.15", features = ["derive"] }
=======
ratatui = "0.28.0"
clap = { version = "4.5.16", features = ["derive"] }
>>>>>>> 92826ebf
arboard = { version = "3.4.0", default-features = false }
memmap2 = "0.9.4"
crossbeam = "0.8.4"
hex = "0.4.3"

[profile.dev]
opt-level = 1 # Default would excessively lag

# cargo +nightly build -Z build-std=std,panic_abort -Z build-std-features=panic_immediate_abort --target x86_64-unknown-linux-gnu --release
[profile.release]
strip = true
lto = true
codegen-units = 1
panic = "abort"<|MERGE_RESOLUTION|>--- conflicted
+++ resolved
@@ -11,13 +11,8 @@
 # See more keys and their definitions at https://doc.rust-lang.org/cargo/reference/manifest.html
 
 [dependencies]
-<<<<<<< HEAD
 ratatui = "0.28.1"
 clap = { version = "4.5.15", features = ["derive"] }
-=======
-ratatui = "0.28.0"
-clap = { version = "4.5.16", features = ["derive"] }
->>>>>>> 92826ebf
 arboard = { version = "3.4.0", default-features = false }
 memmap2 = "0.9.4"
 crossbeam = "0.8.4"
